from dataclasses import dataclass
from functools import partial
from typing import Any, Dict, List, Optional, Tuple

import torch
import torch.nn as nn
from peft import LoraConfig, get_peft_model
from PIL.Image import Image
from transformers import (
    BaseImageProcessor,
    LlavaForConditionalGeneration,
    LlavaProcessor,
)
from transformers.modeling_outputs import BaseModelOutputWithPooling
from deepspeed.runtime.zero.stage3 import estimate_zero3_model_states_mem_needs_all_live

from src.arguments.dataclass import ModelParams
<<<<<<< HEAD
from src.utils import default
=======
from utils import default, print_once
>>>>>>> 1293912d

from .encoder import (
    DepthEncoder,
    ImageEncoderOutput,
    SegmentationEncoder,
    VisionEncoder,
)
from .fuser import FUSERS
from .utils import AdaLNZero, ensure_all_on_device, ensure_all_same_dtype


# TODO: Not tested
class MergedImageProcessor(BaseImageProcessor):

    def __init__(
        self,
        processors: List[BaseImageProcessor],
        torch_dtype: torch.dtype = torch.bfloat16,
        device: torch.device = torch.device("cpu"),
    ):
        super().__init__()

        self.processors = processors
        self.n_processors = len(processors)

        self.device = device
        self.torch_dtype = torch_dtype

    def preprocess(self, images, **kwargs):
        if "padding" in kwargs:
            del kwargs["padding"]
        inputs = self.processors[0](images, **kwargs)
        image_shape = inputs["pixel_values"].shape
        inputs["pixel_values"] = inputs["pixel_values"].to(
            self.device, self.torch_dtype
        )
        auxiliary_inputs = []
        for processor in self.processors[1:]:
            aux_inputs = processor(images, **kwargs)
            aux_inputs.to(self.device, self.torch_dtype)
            auxiliary_inputs.append(aux_inputs)

        inputs["aux_inputs"] = auxiliary_inputs

        return inputs


class VisionTower(torch.nn.Module):

    def __init__(
        self,
        model_params: ModelParams,
        vision_feature_layer: int,
        language_embeds_dim: int = 768,
        segment_type: str = "semantic",  # ["semantic", "instance", "panoptic"]
        torch_dtype: torch.dtype = torch.bfloat16,
        device: torch.device = torch.device("cpu"),
    ):
        super().__init__()

        self.encoder = VisionEncoder(model_params.encoder_id)
        self.processors = [self.encoder.processor]
        self.vision_feature_layer = vision_feature_layer

        vit = None
        processor = None
        if model_params.share_vit:
            # Use the same vit and processor for all auxiliary encoders
            vit = self.encoder.model
            processor = self.encoder.processor

        self.auxiliary_encoders = torch.nn.ModuleList()
        self.auxiliary_projectors = torch.nn.ModuleList()
        if model_params.use_depth:
            depth_encoder = DepthEncoder(
                model_params.depth_model_id,
                vit,
                processor,
                vision_feature_layer,
                device=device,
                torch_dtype=torch_dtype,
            )
            self.auxiliary_encoders.append(depth_encoder)
            self.auxiliary_projectors.append(
                nn.Linear(
                    depth_encoder.hidden_states_dim,
                    self.encoder.hidden_states_dim,
                    device=device,
                    dtype=torch_dtype,
                )
            )
            self.processors.append(
                self.processors[0]
            )  # Use the main processor for depth encoder
            # self.processors.append(depth_encoder.processor)
        if model_params.use_segmentation:
            segmentation_encoder = SegmentationEncoder(
                model_params.segmentation_model_id,
                vit,
                processor,
                vision_feature_layer,
                device=device,
                torch_dtype=torch_dtype,
            )
            self.auxiliary_encoders.append(segmentation_encoder)

            self.auxiliary_projectors.append(
                nn.Linear(
                    depth_encoder.hidden_states_dim,
                    self.encoder.hidden_states_dim,
                    device=device,
                    dtype=torch_dtype,
                )
            )

            self.processors.append(
                partial(segmentation_encoder.processor, task_inputs=[segment_type])
            )

        self.n_auxiliary_features = len(self.auxiliary_encoders)
        self.fuser = FUSERS[model_params.fuser_id](
            n_auxiliary_features=self.n_auxiliary_features,
            d_model=self.encoder.model.config.hidden_size,
            conditional_fuser=model_params.conditional_fuser,
            # num_heads=self.encoder.model.config.num_attention_heads,
            # mlp_hidden_dim=self.encoder.model.config.mlp_hidden_dim,
        ).to(device, torch_dtype)

        self.conditional_fuser = model_params.conditional_fuser
        self.condition_dropout = model_params.condition_dropout
        if self.conditional_fuser:
            self.AdaLNZero = AdaLNZero(
                hidden_dim=self.encoder.model.config.hidden_size,
                condition_dim=language_embeds_dim,
            ).to(device, torch_dtype)

        # Create merged image processor
        self.processor = MergedImageProcessor(
            self.processors, torch_dtype=torch_dtype, device=device
        )

    def forward(self, pixel_values: torch.Tensor, **kwargs):
        if self.conditional_fuser:
            pixel_values, language_embeds = pixel_values

        feature: ImageEncoderOutput = self.encoder(pixel_values[0], **kwargs)
        image_feature = feature.hidden_states[self.vision_feature_layer]
        main_dim = tuple(image_feature.shape)
        auxiliary_features = []
        if self.n_auxiliary_features > 0:
            for i, encoder in enumerate(self.auxiliary_encoders):
                feature: ImageEncoderOutput = encoder(**pixel_values[i + 1], **kwargs)

                if feature.use_pred:
                    preprocess = self.processors[0](
                        feature.predictions.to(torch.float32),
                        return_tensors="pt",  # return as pytorch tensors
                    )
                    preprocess = preprocess.to(
                        image_feature.device, image_feature.dtype
                    )
                    encoded = self.encoder(preprocess["pixel_values"], **kwargs)
                    wanted_feature = encoded.hidden_states[self.vision_feature_layer]
                else:
                    wanted_feature = feature.hidden_states[self.vision_feature_layer]
                    wanted_feature = self.auxiliary_projectors[i](wanted_feature)
                assert (
                    tuple(wanted_feature.shape) == main_dim
                ), "All auxiliary encoders must output the same shape as the main encoder, but got {} and {}".format(
                    wanted_feature.shape, main_dim
                )
                auxiliary_features.append(wanted_feature)

            fused_features = self.fuser(image_feature, auxiliary_features)
            adjust_feature = fused_features

            if self.conditional_fuser:
                concatenated_features = torch.cat(fused_features, dim=1)
                cond_adjust: torch.Tensor = self.AdaLNZero(
                    concatenated_features, language_embeds
                )

                adjust_feature = torch.stack(
                    cond_adjust.chunk(self.n_auxiliary_features, dim=1), dim=0
                ).mean(dim=0)

                if self.condition_dropout > 0:
                    mean_feature = torch.stack(fused_features, dim=0).mean(dim=0)

                    adjust_feature = nn.functional.dropout(
                        adjust_feature, p=self.condition_dropout, training=self.training
                    )
                    dropout_mask = adjust_feature == 0
                    adjust_feature[dropout_mask] = mean_feature[dropout_mask]
            # Residual connection
            out_feature = image_feature + adjust_feature
        else:
            out_feature = image_feature

        return BaseModelOutputWithPooling(
            # vision_feature_layer is -2 in Llava, so we need to add placeholder for the output
            hidden_states=[out_feature, None]
        )


class LlavaPEFT(torch.nn.Module):
    def __init__(
        self,
        model_params: ModelParams,
        gradient_checkpointing: bool,
        lora_config: Dict[str, Any],
        device: torch.device = torch.device("cpu"),
        torch_dtype: torch.dtype = torch.bfloat16,
        **kwargs,
    ):
        super().__init__()

        self.model_id = model_params.model_id
        llava = LlavaForConditionalGeneration.from_pretrained(
            self.model_id,
            torch_dtype=torch_dtype,
        )
<<<<<<< HEAD
        processor: LlavaProcessor = LlavaProcessor.from_pretrained(
            model_params.model_id
=======

        # Change the vision tower to the encoder
        vision_feature_layer = default(llava.config.vision_feature_layer, -2)
        self.conditional_fuser = model_params.conditional_fuser
        self.condition_dropout = model_params.condition_dropout
        language_embeds_dim = llava.get_input_embeddings().weight.shape[1]

        self.vision_tower = VisionTower(
            model_params,
            vision_feature_layer,
            language_embeds_dim=language_embeds_dim,
            torch_dtype=torch_dtype,
            device=device,
        )
        llava.vision_tower = self.vision_tower

        # Update vision related config
        encoder_config = self.vision_tower.encoder.model.config
        llava.config.vision_config = encoder_config

        image_size = self.vision_tower.encoder.processor.crop_size
        patch_size = self.vision_tower.encoder.model.config.patch_size
        image_seq_length = (image_size["height"] // patch_size) * (
            image_size["width"] // patch_size
>>>>>>> 1293912d
        )

        processor.vision_feature_select_strategy = (
            model_params.vision_feature_select_strategy
        )
        self.processor = processor

        if model_params.change_encoder:
            # Change the vision tower to the encoder
            vision_feature_layer = default(llava.config.vision_feature_layer, -2)
            self.vision_tower = VisionTower(model_params, vision_feature_layer)

            llava.vision_tower = self.vision_tower
            processor.image_processor = self.vision_tower.encoder.processor

            # Update vision related config
            encoder_config = self.vision_tower.encoder.model.config
            llava.config.vision_config = encoder_config

            image_size = self.vision_tower.encoder.processor.crop_size
            patch_size = self.vision_tower.encoder.model.config.patch_size
            image_seq_length = (image_size["height"] // patch_size) * (
                image_size["width"] // patch_size
            )
            llava.config.image_seq_length = image_seq_length

        # Remove projector layers from lora for direct finetuning
        no_lora_but_FF_prefix = [
            "multi_modal_projector",
            "fuser",
            "vision_tower.AdaLNZero",
            "auxiliary_projectors",
        ]
        model_params.lora_config["target_modules"] = [
            layer
            for layer in model_params.lora_config["target_modules"]
            if not any([prefix in layer for prefix in no_lora_but_FF_prefix])
        ]

        # These should be apply before apply PEFT
        ensure_all_same_dtype(llava, torch_dtype)
        ensure_all_on_device(llava, device)

        # Activate gradient checkpointing
        if gradient_checkpointing:
            llava.enable_input_require_grads()
            llava.gradient_checkpointing_enable({"use_reentrant": True})

        # Apply LoRA
        lora_config = LoraConfig(**lora_config)
        self.llava = get_peft_model(llava, lora_config)
        self.activate_only_lora()

        estimate_zero3_model_states_mem_needs_all_live(self.llava)

        # Activate finetuning the encoder
        for name, param in llava.named_parameters():
            if any([prefix in name for prefix in no_lora_but_FF_prefix]):
                param.requires_grad = True

        self.mp = model_params

    def get_model_struct(self):
        return str(self.llava)

    def activate_only_lora(self):
        for name, param in self.llava.named_parameters():
            param.requires_grad = "lora" in name

    def transform(self, img: Image, prompt: str, **kwargs):
        inputs = self.processor(
            img,
            text=prompt,
            return_tensors="pt",  # return as pytorch tensors
            padding=True,
            do_rescale=False,  # since we already rescale color range to [0, 1] when loading dataset
            **kwargs,
        )

        if self.mp.change_encoder:
            image_inputs = self.vision_tower.processor(
                img,
                return_tensors="pt",  # return as pytorch tensors
                padding=True,
                do_rescale=False,  # since we already rescale color range to [0, 1] when loading dataset)
            )

<<<<<<< HEAD
            inputs["pixel_values"] = image_inputs["pixel_values"]
            inputs["aux_pixel_values"] = image_inputs["aux_pixel_values"]
=======
        inputs["pixel_values"] = image_inputs["pixel_values"]
        inputs["aux_inputs"] = image_inputs["aux_inputs"]
>>>>>>> 1293912d

        return inputs

    def forward(
        self,
        pixel_values: torch.Tensor,
<<<<<<< HEAD
        aux_pixel_values: Optional[torch.Tensor] = None,
        **inputs
    ):
        if self.mp.change_encoder:
            if aux_pixel_values is not None:
                merged_pixel_values = torch.cat(
                    [pixel_values.unsqueeze(0), aux_pixel_values], dim=0
                )
                inputs["pixel_values"] = merged_pixel_values
            else:
                inputs["pixel_values"] = pixel_values.unsqueeze(0)
=======
        aux_inputs: Optional[List[torch.Tensor]] = None,
        **inputs,
    ):
        if aux_inputs is not None:
            inputs["pixel_values"] = [pixel_values, *aux_inputs]
        else:
            inputs["pixel_values"] = [pixel_values]

        if self.conditional_fuser:
            language_embeds = self.llava.base_model.get_input_embeddings()(
                inputs["input_ids"]
            )

            language_embeds = language_embeds.mean(dim=1)
            inputs["pixel_values"] = (inputs["pixel_values"], language_embeds)
>>>>>>> 1293912d

        return self.llava(**inputs)<|MERGE_RESOLUTION|>--- conflicted
+++ resolved
@@ -15,11 +15,7 @@
 from deepspeed.runtime.zero.stage3 import estimate_zero3_model_states_mem_needs_all_live
 
 from src.arguments.dataclass import ModelParams
-<<<<<<< HEAD
 from src.utils import default
-=======
-from utils import default, print_once
->>>>>>> 1293912d
 
 from .encoder import (
     DepthEncoder,
@@ -242,10 +238,6 @@
             self.model_id,
             torch_dtype=torch_dtype,
         )
-<<<<<<< HEAD
-        processor: LlavaProcessor = LlavaProcessor.from_pretrained(
-            model_params.model_id
-=======
 
         # Change the vision tower to the encoder
         vision_feature_layer = default(llava.config.vision_feature_layer, -2)
@@ -270,32 +262,8 @@
         patch_size = self.vision_tower.encoder.model.config.patch_size
         image_seq_length = (image_size["height"] // patch_size) * (
             image_size["width"] // patch_size
->>>>>>> 1293912d
-        )
-
-        processor.vision_feature_select_strategy = (
-            model_params.vision_feature_select_strategy
-        )
-        self.processor = processor
-
-        if model_params.change_encoder:
-            # Change the vision tower to the encoder
-            vision_feature_layer = default(llava.config.vision_feature_layer, -2)
-            self.vision_tower = VisionTower(model_params, vision_feature_layer)
-
-            llava.vision_tower = self.vision_tower
-            processor.image_processor = self.vision_tower.encoder.processor
-
-            # Update vision related config
-            encoder_config = self.vision_tower.encoder.model.config
-            llava.config.vision_config = encoder_config
-
-            image_size = self.vision_tower.encoder.processor.crop_size
-            patch_size = self.vision_tower.encoder.model.config.patch_size
-            image_seq_length = (image_size["height"] // patch_size) * (
-                image_size["width"] // patch_size
-            )
-            llava.config.image_seq_length = image_seq_length
+        )
+        llava.config.image_seq_length = image_seq_length
 
         # Remove projector layers from lora for direct finetuning
         no_lora_but_FF_prefix = [
@@ -324,6 +292,7 @@
         self.llava = get_peft_model(llava, lora_config)
         self.activate_only_lora()
 
+        # Estimate memory for zero3
         estimate_zero3_model_states_mem_needs_all_live(self.llava)
 
         # Activate finetuning the encoder
@@ -331,7 +300,15 @@
             if any([prefix in name for prefix in no_lora_but_FF_prefix]):
                 param.requires_grad = True
 
-        self.mp = model_params
+        processor: LlavaProcessor = LlavaProcessor.from_pretrained(
+            model_params.model_id
+        )
+        processor.image_processor = self.vision_tower.encoder.processor
+        processor.patch_size = model_params.patch_size
+        processor.vision_feature_select_strategy = (
+            model_params.vision_feature_select_strategy
+        )
+        self.processor = processor
 
     def get_model_struct(self):
         return str(self.llava)
@@ -340,50 +317,30 @@
         for name, param in self.llava.named_parameters():
             param.requires_grad = "lora" in name
 
-    def transform(self, img: Image, prompt: str, **kwargs):
+    def transform(self, img: Image, prompt: str):
         inputs = self.processor(
             img,
             text=prompt,
             return_tensors="pt",  # return as pytorch tensors
             padding=True,
             do_rescale=False,  # since we already rescale color range to [0, 1] when loading dataset
-            **kwargs,
-        )
-
-        if self.mp.change_encoder:
-            image_inputs = self.vision_tower.processor(
-                img,
-                return_tensors="pt",  # return as pytorch tensors
-                padding=True,
-                do_rescale=False,  # since we already rescale color range to [0, 1] when loading dataset)
-            )
-
-<<<<<<< HEAD
-            inputs["pixel_values"] = image_inputs["pixel_values"]
-            inputs["aux_pixel_values"] = image_inputs["aux_pixel_values"]
-=======
+        )
+
+        image_inputs = self.vision_tower.processor(
+            img,
+            return_tensors="pt",  # return as pytorch tensors
+            padding=True,
+            do_rescale=False,  # since we already rescale color range to [0, 1] when loading dataset)
+        )
+
         inputs["pixel_values"] = image_inputs["pixel_values"]
         inputs["aux_inputs"] = image_inputs["aux_inputs"]
->>>>>>> 1293912d
 
         return inputs
 
     def forward(
         self,
         pixel_values: torch.Tensor,
-<<<<<<< HEAD
-        aux_pixel_values: Optional[torch.Tensor] = None,
-        **inputs
-    ):
-        if self.mp.change_encoder:
-            if aux_pixel_values is not None:
-                merged_pixel_values = torch.cat(
-                    [pixel_values.unsqueeze(0), aux_pixel_values], dim=0
-                )
-                inputs["pixel_values"] = merged_pixel_values
-            else:
-                inputs["pixel_values"] = pixel_values.unsqueeze(0)
-=======
         aux_inputs: Optional[List[torch.Tensor]] = None,
         **inputs,
     ):
@@ -399,6 +356,5 @@
 
             language_embeds = language_embeds.mean(dim=1)
             inputs["pixel_values"] = (inputs["pixel_values"], language_embeds)
->>>>>>> 1293912d
 
         return self.llava(**inputs)