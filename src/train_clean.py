import os
from pathlib import Path

import typer

app = typer.Typer(pretty_exceptions_show_locals=False)

os.environ["TOKENIZERS_PARALLELISM"] = "false"
import warnings


@app.command()
def main(name: str = typer.Argument(..., help="Name of the experiment")):
    from src.arguments.dataclass import Config
    from src.utils.experiment import load_config

    config, timestamp, output_dir, checkpoint_dir, log_dir = load_config(name, Config)
    if config is None:
        print("Configuration created")
        return

    import torch
    from liger_kernel.transformers import apply_liger_kernel_to_llama
    from omegaconf import OmegaConf
    from pytorch_lightning import seed_everything
    from torch.utils.data import DataLoader
    from tqdm import tqdm
    from transformers.utils import logging

    logging.set_verbosity_error()

    from src.models.llava import LlavaPEFT
    from src.models.utils import ensure_all_on_device, ensure_all_same_dtype
    from src.utils.experiment import dump_additional_config
<<<<<<< HEAD
    from src.utils import default
    from src.utils.dataset import DiscDataset
    from src.utils.log import PerformanceMonitor, Timer, init_logger, init_wandb
=======
    from utils import default
    from utils.dataset import DiscDataset
    from utils.log import PerformanceMonitor, Timer, init_logger, init_wandb, print_once
>>>>>>> 1293912d

    addition_config = {}
    mp = config.model
    dp = config.dataset
    pp = config.pipeline
    op = config.optimization

    seed_everything(config.seed)
    device = torch.device("cuda" if torch.cuda.is_available() else "cpu")

    if config.liger_kernel:
        apply_liger_kernel_to_llama()
    ### DeepSpeed Compatibility ###
    __USE_DEEPSPEED__ = False
    local_rank = -1
    use_cache = not (mp.gradient_checkpointing and not __USE_DEEPSPEED__)

    model = LlavaPEFT(
        model_params=mp,
        gradient_checkpointing=not use_cache,
        lora_config=mp.lora_config,
        device=device,
        torch_dtype=torch.bfloat16,
    )
    # ensure_all_on_device(model, device)
    # ensure_all_same_dtype(model, torch.bfloat16)
    addition_config["model_struct"] = model.get_model_struct()

    transform = model.transform
    processor = model.processor

    trainable_params, all_param = model.llava.get_nb_trainable_parameters()
    print(
        f"Trainable: {trainable_params/1e6:.4f}M | All: {all_param/1e6:.4f}M | Ratio: {trainable_params/all_param * 100:.3f}%"
    )

    # for name, param in model.named_parameters():
    #     if param.requires_grad:
    #         print(f"Trainable: {name}")

    # model.to(device)

    dump_additional_config(addition_config, output_dir)
    del addition_config

    ### We don't transform the inputs in the dataset since we don't know the prompt size in advance (fix-sized padding introduces overhead)
    ### Instead, we will transform the inputs in the inference loop.
    dataset_dir = Path(dp.dataset_path)
    train_set = dataset_dir / "train"
    val_set = dataset_dir / "val"
    assert (
        train_set.exists() and val_set.exists()
    ), f"Dataset not found. {dataset_dir} should contain 'train' and 'val' folders."

    train_dataset = DiscDataset(train_set, train=True)
    train_loader = DataLoader(
        train_dataset,
        batch_size=op.batch_size,
        prefetch_factor=dp.prefetch_factor,
        num_workers=dp.num_workers,
        shuffle=True,
    )

    val_dataset = DiscDataset(val_set, train=True)
    val_loader = DataLoader(
        val_dataset,
        batch_size=op.batch_size,
        num_workers=dp.num_workers,
    )
    ###################### Optimization ######################

    from torch.optim import AdamW
    from torch.optim.lr_scheduler import OneCycleLR, StepLR

    training_params = [p for p in model.parameters() if p.requires_grad]
    optimizer = AdamW(training_params, lr=op.lr)
    scheduler = OneCycleLR(
        optimizer, max_lr=op.lr, steps_per_epoch=len(train_loader), epochs=op.epochs
    )
    optimizer.zero_grad()

    accum_steps = getattr(op, "accumulation_steps", 1)
    print(f"Effective batch size: {op.batch_size * accum_steps}")
    print(f"Using {device} device")
    gradient_clip_val = getattr(op, "gradient_clip_val", 1.0)
    ##########################################################

    project_name = default(config.project_name, "DLCV-FINAL-Traffic-LLaVA")
    run_name = default(
        config.run_name, f"{name}-{mp.model_id.split('/')[-1]}-{timestamp}"
    )

    if pp.wandb:
        init_wandb(
            project_name,
            run_name,
            config=OmegaConf.to_container(config, resolve=True),
            log_dir=log_dir,
            local_rank=local_rank if __USE_DEEPSPEED__ else None,
            entity="DLCV-Final",
        )
    logger = init_logger(local_rank=local_rank if __USE_DEEPSPEED__ else None)
    print(type(logger))
    epochs = op.epochs
    timer = Timer(10 * 60)  # 10 minutes
    DEBUG = PerformanceMonitor(pp.debug)
    global_step = 0
    accum_loss = 0
    for name, param in model.named_parameters():
        if not (param.requires_grad == ("lora" in name)):
            print(f"Warning: {name}.required_grad= {param.requires_grad}.")

    model.to(device)

    for epoch in range(epochs):
        model.train()

        train_bar = tqdm(train_loader)
        train_bar.set_description(f"[Train {epoch}/{epochs}]")
        for ids, batch in train_bar:
            with DEBUG:
                inputs = transform(batch["image"], prompt=batch["prompt"]).to(
                    device, torch.bfloat16
                )

                labels = inputs["input_ids"].clone()

                DEBUG.stamp()

                with warnings.catch_warnings():
                    warnings.filterwarnings(
                        "ignore",
                        message="None of the inputs have requires_grad=True. Gradients will be None",
                    )
                    out = model.forward(
                        **inputs,
                        labels=labels,
                        vision_feature_select_strategy=mp.vision_feature_select_strategy,
                        use_cache=use_cache,
                    )
                DEBUG.stamp()

                DEBUG.set_params(**{"loss": out.loss})
                loss = out.loss  # / accum_steps
                loss.backward()

                # gradient clipping
                torch.nn.utils.clip_grad_norm_(model.parameters(), gradient_clip_val)
                if pp.debug:
                    for name, param in model.named_parameters():
                        if param.requires_grad and (
                            param.grad is None or torch.isnan(param.grad).any()
                        ):
                            print_once(f"Warning: {name}.grad is {param.grad}.")
                global_step += op.batch_size
                accum_loss += loss.item()
                # if global_step % accum_steps == 0:
                optimizer.step()
                optimizer.zero_grad()
                scheduler.step()

                logger({"train/loss": accum_loss, "global_step": global_step})
                logger(
                    {
                        "train/lr": scheduler.get_last_lr()[0],
                        "global_step": global_step,
                    }
                )
                accum_loss = 0

                DEBUG.stamp()
                DEBUG.stamp()
                DEBUG.log_performance(log_per=20)
                del out, loss, labels

                if timer.timesup():
                    ## save model for a certain interval
                    ckpt_path = checkpoint_dir / f"latest.pt"
                    torch.save(model.state_dict(), ckpt_path)
                    timer.reset()

        model.eval()
        val_bar = tqdm(val_loader)
        val_bar.set_description(f"[Val {epoch}/{epochs}]")
        with torch.no_grad():
            for ids, batch in val_bar:
                with DEBUG:
                    inputs = transform(batch["image"], prompt=batch["prompt"]).to(
                        device
                    )
                    labels = inputs["input_ids"].clone()
                    DEBUG.stamp()
                    DEBUG.set_params(**{"labels": labels})

                    out = model.forward(
                        **inputs,
                        labels=labels,
                        vision_feature_select_strategy=mp.vision_feature_select_strategy,
                    )
                    loss = out.loss

                    logger({"val/loss": loss.item()})

                    DEBUG.stamp()
                    DEBUG.log_performance(log_per=20)

        ckpt_path = checkpoint_dir / f"model-{epoch}.pt"
        torch.save(model.state_dict(), ckpt_path)


if __name__ == "__main__":
    app()<|MERGE_RESOLUTION|>--- conflicted
+++ resolved
@@ -32,15 +32,9 @@
     from src.models.llava import LlavaPEFT
     from src.models.utils import ensure_all_on_device, ensure_all_same_dtype
     from src.utils.experiment import dump_additional_config
-<<<<<<< HEAD
     from src.utils import default
     from src.utils.dataset import DiscDataset
-    from src.utils.log import PerformanceMonitor, Timer, init_logger, init_wandb
-=======
-    from utils import default
-    from utils.dataset import DiscDataset
-    from utils.log import PerformanceMonitor, Timer, init_logger, init_wandb, print_once
->>>>>>> 1293912d
+    from src.utils.log import PerformanceMonitor, Timer, init_logger, init_wandb, print_once
 
     addition_config = {}
     mp = config.model
